--- conflicted
+++ resolved
@@ -582,7 +582,6 @@
                 else:
                     public_key = load_pem_public_key(key_bytes)
 
-<<<<<<< HEAD
                 # Explicit check the key to prevent confusing errors from cryptography
                 self.check_crypto_key_type(public_key)
                 return cast(EllipticCurvePublicKey, public_key)
@@ -590,17 +589,6 @@
                 private_key = load_pem_private_key(key_bytes, password=None)
                 self.check_crypto_key_type(private_key)
                 return cast(EllipticCurvePrivateKey, private_key)
-=======
-            # Explicit check the key to prevent confusing errors from cryptography
-            if not isinstance(
-                crypto_key, (EllipticCurvePrivateKey, EllipticCurvePublicKey)
-            ):
-                raise InvalidKeyError(
-                    "Expecting a EllipticCurvePrivateKey/EllipticCurvePublicKey. Wrong key provided for ECDSA algorithms"
-                ) from None
-
-            return crypto_key
->>>>>>> 60f4f3b0
 
         def sign(self, msg: bytes, key: EllipticCurvePrivateKey) -> bytes:
             der_sig = key.sign(msg, ECDSA(self.hash_alg()))
