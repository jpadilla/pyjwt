from __future__ import annotations

import hashlib
import hmac
import json
from abc import ABC, abstractmethod
<<<<<<< HEAD
from typing import Any, ClassVar, Dict, Type, Union, overload

from typing_extensions import Literal
=======
from typing import TYPE_CHECKING, Any, ClassVar, NoReturn, cast
>>>>>>> 56b3d563

from .exceptions import InvalidKeyError
from .types import HashlibHash, JWKDict
from .utils import (
    base64url_decode,
    base64url_encode,
    der_to_raw_signature,
    force_bytes,
    from_base64url_uint,
    is_pem_format,
    is_ssh_key,
    raw_to_der_signature,
    to_base64url_uint,
)

try:
    from cryptography.exceptions import InvalidSignature
    from cryptography.hazmat.backends import default_backend
    from cryptography.hazmat.primitives import hashes
    from cryptography.hazmat.primitives.asymmetric import padding
    from cryptography.hazmat.primitives.asymmetric.ec import (
        ECDSA,
        SECP256K1,
        SECP256R1,
        SECP384R1,
        SECP521R1,
        EllipticCurve,
        EllipticCurvePrivateKey,
        EllipticCurvePrivateNumbers,
        EllipticCurvePublicKey,
        EllipticCurvePublicNumbers,
    )
    from cryptography.hazmat.primitives.asymmetric.ed448 import (
        Ed448PrivateKey,
        Ed448PublicKey,
    )
    from cryptography.hazmat.primitives.asymmetric.ed25519 import (
        Ed25519PrivateKey,
        Ed25519PublicKey,
    )
    from cryptography.hazmat.primitives.asymmetric.rsa import (
        RSAPrivateKey,
        RSAPrivateNumbers,
        RSAPublicKey,
        RSAPublicNumbers,
        rsa_crt_dmp1,
        rsa_crt_dmq1,
        rsa_crt_iqmp,
        rsa_recover_prime_factors,
    )
    from cryptography.hazmat.primitives.serialization import (
        Encoding,
        NoEncryption,
        PrivateFormat,
        PublicFormat,
        load_pem_private_key,
        load_pem_public_key,
        load_ssh_public_key,
    )

    has_crypto = True
except ModuleNotFoundError:
    has_crypto = False


if TYPE_CHECKING:
    # Type aliases for convenience in algorithms method signatures
    AllowedRSAKeys = RSAPrivateKey | RSAPublicKey
    AllowedECKeys = EllipticCurvePrivateKey | EllipticCurvePublicKey
    AllowedOKPKeys = (
        Ed25519PrivateKey | Ed25519PublicKey | Ed448PrivateKey | Ed448PublicKey
    )
    AllowedKeys = AllowedRSAKeys | AllowedECKeys | AllowedOKPKeys
    AllowedPrivateKeys = (
        RSAPrivateKey | EllipticCurvePrivateKey | Ed25519PrivateKey | Ed448PrivateKey
    )
    AllowedPublicKeys = (
        RSAPublicKey | EllipticCurvePublicKey | Ed25519PublicKey | Ed448PublicKey
    )


requires_cryptography = {
    "RS256",
    "RS384",
    "RS512",
    "ES256",
    "ES256K",
    "ES384",
    "ES521",
    "ES512",
    "PS256",
    "PS384",
    "PS512",
    "EdDSA",
}


def get_default_algorithms() -> dict[str, Algorithm]:
    """
    Returns the algorithms that are implemented by the library.
    """
    default_algorithms = {
        "none": NoneAlgorithm(),
        "HS256": HMACAlgorithm(HMACAlgorithm.SHA256),
        "HS384": HMACAlgorithm(HMACAlgorithm.SHA384),
        "HS512": HMACAlgorithm(HMACAlgorithm.SHA512),
    }

    if has_crypto:
        default_algorithms.update(
            {
                "RS256": RSAAlgorithm(RSAAlgorithm.SHA256),
                "RS384": RSAAlgorithm(RSAAlgorithm.SHA384),
                "RS512": RSAAlgorithm(RSAAlgorithm.SHA512),
                "ES256": ECAlgorithm(ECAlgorithm.SHA256),
                "ES256K": ECAlgorithm(ECAlgorithm.SHA256),
                "ES384": ECAlgorithm(ECAlgorithm.SHA384),
                "ES521": ECAlgorithm(ECAlgorithm.SHA512),
                "ES512": ECAlgorithm(
                    ECAlgorithm.SHA512
                ),  # Backward compat for #219 fix
                "PS256": RSAPSSAlgorithm(RSAPSSAlgorithm.SHA256),
                "PS384": RSAPSSAlgorithm(RSAPSSAlgorithm.SHA384),
                "PS512": RSAPSSAlgorithm(RSAPSSAlgorithm.SHA512),
                "EdDSA": OKPAlgorithm(),
            }
        )

    return default_algorithms


class Algorithm(ABC):
    """
    The interface for an algorithm used to sign and verify tokens.
    """

    def compute_hash_digest(self, bytestr: bytes) -> bytes:
        """
        Compute a hash digest using the specified algorithm's hash algorithm.

        If there is no hash algorithm, raises a NotImplementedError.
        """
        # lookup self.hash_alg if defined in a way that mypy can understand
        hash_alg = getattr(self, "hash_alg", None)
        if hash_alg is None:
            raise NotImplementedError

        if (
            has_crypto
            and isinstance(hash_alg, type)
            and issubclass(hash_alg, hashes.HashAlgorithm)
        ):
            digest = hashes.Hash(hash_alg(), backend=default_backend())
            digest.update(bytestr)
            return bytes(digest.finalize())
        else:
            return bytes(hash_alg(bytestr).digest())

    @abstractmethod
    def prepare_key(self, key: Any) -> Any:
        """
        Performs necessary validation and conversions on the key and returns
        the key value in the proper format for sign() and verify().
        """

    @abstractmethod
    def sign(self, msg: bytes, key: Any) -> bytes:
        """
        Returns a digital signature for the specified message
        using the specified key value.
        """

    @abstractmethod
    def verify(self, msg: bytes, key: Any, sig: bytes) -> bool:
        """
        Verifies that the specified digital signature is valid
        for the specified message and key values.
        """

    @overload
    @staticmethod
    @abstractmethod
    def to_jwk(key_obj, as_dict: Literal[True]) -> JWKDict:
        ...

    @overload
    @staticmethod
    @abstractmethod
<<<<<<< HEAD
    def to_jwk(key_obj, as_dict: Literal[False] = False) -> str:
        ...

    @staticmethod
    @abstractmethod
    def to_jwk(key_obj, as_dict: bool = False) -> Union[JWKDict, str]:
=======
    def to_jwk(key_obj) -> str:
>>>>>>> 56b3d563
        """
        Serializes a given key into a JWK
        """

    @staticmethod
    @abstractmethod
    def from_jwk(jwk: str | JWKDict) -> Any:
        """
        Deserializes a given key from JWK back into a key object
        """


class NoneAlgorithm(Algorithm):
    """
    Placeholder for use when no signing or verification
    operations are required.
    """

    def prepare_key(self, key: str | None) -> None:
        if key == "":
            key = None

        if key is not None:
            raise InvalidKeyError('When alg = "none", key value must be None.')

        return key

    def sign(self, msg: bytes, key: None) -> bytes:
        return b""

    def verify(self, msg: bytes, key: None, sig: bytes) -> bool:
        return False

    @overload
    @staticmethod
    def to_jwk(key_obj, as_dict: Literal[True]) -> JWKDict:
        ...

    @overload
    @staticmethod
    def to_jwk(key_obj, as_dict: Literal[False] = False) -> str:
        ...

    @staticmethod
<<<<<<< HEAD
    def to_jwk(key_obj, as_dict: bool = False) -> Union[JWKDict, str]:
=======
    def to_jwk(key_obj: Any) -> NoReturn:
>>>>>>> 56b3d563
        raise NotImplementedError()

    @staticmethod
    def from_jwk(jwk: str | JWKDict) -> NoReturn:
        raise NotImplementedError()


class HMACAlgorithm(Algorithm):
    """
    Performs signing and verification operations using HMAC
    and the specified hash function.
    """

    SHA256: ClassVar[HashlibHash] = hashlib.sha256
    SHA384: ClassVar[HashlibHash] = hashlib.sha384
    SHA512: ClassVar[HashlibHash] = hashlib.sha512

    def __init__(self, hash_alg: HashlibHash) -> None:
        self.hash_alg = hash_alg

    def prepare_key(self, key: str | bytes) -> bytes:
        key_bytes = force_bytes(key)

        if is_pem_format(key_bytes) or is_ssh_key(key_bytes):
            raise InvalidKeyError(
                "The specified key is an asymmetric key or x509 certificate and"
                " should not be used as an HMAC secret."
            )

        return key_bytes

    @overload
    @staticmethod
<<<<<<< HEAD
    def to_jwk(key_obj, as_dict: Literal[True]) -> JWKDict:
        ...

    @overload
    @staticmethod
    def to_jwk(key_obj, as_dict: Literal[False] = False) -> str:
        ...

    @staticmethod
    def to_jwk(key_obj, as_dict: bool = False) -> Union[JWKDict, str]:
        jwk = {
            "k": base64url_encode(force_bytes(key_obj)).decode(),
            "kty": "oct",
        }

        if as_dict:
            return jwk
        else:
            return json.dumps(jwk)
=======
    def to_jwk(key_obj: str | bytes) -> str:
        return json.dumps(
            {
                "k": base64url_encode(force_bytes(key_obj)).decode(),
                "kty": "oct",
            }
        )
>>>>>>> 56b3d563

    @staticmethod
    def from_jwk(jwk: str | JWKDict) -> bytes:
        try:
            if isinstance(jwk, str):
                obj: JWKDict = json.loads(jwk)
            elif isinstance(jwk, dict):
                obj = jwk
            else:
                raise ValueError
        except ValueError:
            raise InvalidKeyError("Key is not valid JSON")

        if obj.get("kty") != "oct":
            raise InvalidKeyError("Not an HMAC key")

        return base64url_decode(obj["k"])

    def sign(self, msg: bytes, key: bytes) -> bytes:
        return hmac.new(key, msg, self.hash_alg).digest()

    def verify(self, msg: bytes, key: bytes, sig: bytes) -> bool:
        return hmac.compare_digest(sig, self.sign(msg, key))


if has_crypto:

    class RSAAlgorithm(Algorithm):
        """
        Performs signing and verification operations using
        RSASSA-PKCS-v1_5 and the specified hash function.
        """

        SHA256: ClassVar[type[hashes.HashAlgorithm]] = hashes.SHA256
        SHA384: ClassVar[type[hashes.HashAlgorithm]] = hashes.SHA384
        SHA512: ClassVar[type[hashes.HashAlgorithm]] = hashes.SHA512

        def __init__(self, hash_alg: type[hashes.HashAlgorithm]) -> None:
            self.hash_alg = hash_alg

        def prepare_key(self, key: AllowedRSAKeys | str | bytes) -> AllowedRSAKeys:
            if isinstance(key, (RSAPrivateKey, RSAPublicKey)):
                return key

            if not isinstance(key, (bytes, str)):
                raise TypeError("Expecting a PEM-formatted key.")

            key_bytes = force_bytes(key)

            try:
                if key_bytes.startswith(b"ssh-rsa"):
                    return cast(RSAPublicKey, load_ssh_public_key(key_bytes))
                else:
                    return cast(
                        RSAPrivateKey, load_pem_private_key(key_bytes, password=None)
                    )
            except ValueError:
                return cast(RSAPublicKey, load_pem_public_key(key_bytes))

        @overload
        @staticmethod
        def to_jwk(key_obj, as_dict: Literal[True]) -> JWKDict:
            ...

        @overload
        @staticmethod
        def to_jwk(key_obj, as_dict: Literal[False] = False) -> str:
            ...

        @staticmethod
<<<<<<< HEAD
        def to_jwk(key_obj, as_dict: bool = False) -> Union[JWKDict, str]:
            obj = None
=======
        def to_jwk(key_obj: AllowedRSAKeys) -> str:
            obj: dict[str, Any] | None = None
>>>>>>> 56b3d563

            if hasattr(key_obj, "private_numbers"):
                # Private key
                numbers = key_obj.private_numbers()

                obj = {
                    "kty": "RSA",
                    "key_ops": ["sign"],
                    "n": to_base64url_uint(numbers.public_numbers.n).decode(),
                    "e": to_base64url_uint(numbers.public_numbers.e).decode(),
                    "d": to_base64url_uint(numbers.d).decode(),
                    "p": to_base64url_uint(numbers.p).decode(),
                    "q": to_base64url_uint(numbers.q).decode(),
                    "dp": to_base64url_uint(numbers.dmp1).decode(),
                    "dq": to_base64url_uint(numbers.dmq1).decode(),
                    "qi": to_base64url_uint(numbers.iqmp).decode(),
                }

            elif hasattr(key_obj, "verify"):
                # Public key
                numbers = key_obj.public_numbers()

                obj = {
                    "kty": "RSA",
                    "key_ops": ["verify"],
                    "n": to_base64url_uint(numbers.n).decode(),
                    "e": to_base64url_uint(numbers.e).decode(),
                }
            else:
                raise InvalidKeyError("Not a public or private key")

            if as_dict:
                return obj
            else:
                return json.dumps(obj)

        @staticmethod
        def from_jwk(jwk: str | JWKDict) -> AllowedRSAKeys:
            try:
                if isinstance(jwk, str):
                    obj = json.loads(jwk)
                elif isinstance(jwk, dict):
                    obj = jwk
                else:
                    raise ValueError
            except ValueError:
                raise InvalidKeyError("Key is not valid JSON")

            if obj.get("kty") != "RSA":
                raise InvalidKeyError("Not an RSA key")

            if "d" in obj and "e" in obj and "n" in obj:
                # Private key
                if "oth" in obj:
                    raise InvalidKeyError(
                        "Unsupported RSA private key: > 2 primes not supported"
                    )

                other_props = ["p", "q", "dp", "dq", "qi"]
                props_found = [prop in obj for prop in other_props]
                any_props_found = any(props_found)

                if any_props_found and not all(props_found):
                    raise InvalidKeyError(
                        "RSA key must include all parameters if any are present besides d"
                    )

                public_numbers = RSAPublicNumbers(
                    from_base64url_uint(obj["e"]),
                    from_base64url_uint(obj["n"]),
                )

                if any_props_found:
                    numbers = RSAPrivateNumbers(
                        d=from_base64url_uint(obj["d"]),
                        p=from_base64url_uint(obj["p"]),
                        q=from_base64url_uint(obj["q"]),
                        dmp1=from_base64url_uint(obj["dp"]),
                        dmq1=from_base64url_uint(obj["dq"]),
                        iqmp=from_base64url_uint(obj["qi"]),
                        public_numbers=public_numbers,
                    )
                else:
                    d = from_base64url_uint(obj["d"])
                    p, q = rsa_recover_prime_factors(
                        public_numbers.n, d, public_numbers.e
                    )

                    numbers = RSAPrivateNumbers(
                        d=d,
                        p=p,
                        q=q,
                        dmp1=rsa_crt_dmp1(d, p),
                        dmq1=rsa_crt_dmq1(d, q),
                        iqmp=rsa_crt_iqmp(p, q),
                        public_numbers=public_numbers,
                    )

                return numbers.private_key()
            elif "n" in obj and "e" in obj:
                # Public key
                return RSAPublicNumbers(
                    from_base64url_uint(obj["e"]),
                    from_base64url_uint(obj["n"]),
                ).public_key()
            else:
                raise InvalidKeyError("Not a public or private key")

        def sign(self, msg: bytes, key: RSAPrivateKey) -> bytes:
            return key.sign(msg, padding.PKCS1v15(), self.hash_alg())

        def verify(self, msg: bytes, key: RSAPublicKey, sig: bytes) -> bool:
            try:
                key.verify(sig, msg, padding.PKCS1v15(), self.hash_alg())
                return True
            except InvalidSignature:
                return False

    class ECAlgorithm(Algorithm):
        """
        Performs signing and verification operations using
        ECDSA and the specified hash function
        """

        SHA256: ClassVar[type[hashes.HashAlgorithm]] = hashes.SHA256
        SHA384: ClassVar[type[hashes.HashAlgorithm]] = hashes.SHA384
        SHA512: ClassVar[type[hashes.HashAlgorithm]] = hashes.SHA512

        def __init__(self, hash_alg: type[hashes.HashAlgorithm]) -> None:
            self.hash_alg = hash_alg

        def prepare_key(self, key: AllowedECKeys | str | bytes) -> AllowedECKeys:
            if isinstance(key, (EllipticCurvePrivateKey, EllipticCurvePublicKey)):
                return key

            if not isinstance(key, (bytes, str)):
                raise TypeError("Expecting a PEM-formatted key.")

            key_bytes = force_bytes(key)

            # Attempt to load key. We don't know if it's
            # a Signing Key or a Verifying Key, so we try
            # the Verifying Key first.
            try:
                if key_bytes.startswith(b"ecdsa-sha2-"):
                    crypto_key = load_ssh_public_key(key_bytes)
                else:
                    crypto_key = load_pem_public_key(key_bytes)  # type: ignore[assignment]
            except ValueError:
                crypto_key = load_pem_private_key(key_bytes, password=None)  # type: ignore[assignment]

            # Explicit check the key to prevent confusing errors from cryptography
            if not isinstance(
                crypto_key, (EllipticCurvePrivateKey, EllipticCurvePublicKey)
            ):
                raise InvalidKeyError(
                    "Expecting a EllipticCurvePrivateKey/EllipticCurvePublicKey. Wrong key provided for ECDSA algorithms"
                )

            return crypto_key

        def sign(self, msg: bytes, key: EllipticCurvePrivateKey) -> bytes:
            der_sig = key.sign(msg, ECDSA(self.hash_alg()))

            return der_to_raw_signature(der_sig, key.curve)

        def verify(self, msg: bytes, key: "AllowedECKeys", sig: bytes) -> bool:
            try:
                der_sig = raw_to_der_signature(sig, key.curve)
            except ValueError:
                return False

            try:
                public_key = (
                    key.public_key()
                    if isinstance(key, EllipticCurvePrivateKey)
                    else key
                )
                public_key.verify(der_sig, msg, ECDSA(self.hash_alg()))
                return True
            except InvalidSignature:
                return False

        @overload
        @staticmethod
        def to_jwk(key_obj, as_dict: Literal[True]) -> JWKDict:
            ...

        @overload
        @staticmethod
        def to_jwk(key_obj, as_dict: Literal[False] = False) -> str:
            ...

        @staticmethod
<<<<<<< HEAD
        def to_jwk(key_obj, as_dict: bool = False) -> Union[JWKDict, str]:
=======
        def to_jwk(key_obj: AllowedECKeys) -> str:
>>>>>>> 56b3d563
            if isinstance(key_obj, EllipticCurvePrivateKey):
                public_numbers = key_obj.public_key().public_numbers()
            elif isinstance(key_obj, EllipticCurvePublicKey):
                public_numbers = key_obj.public_numbers()
            else:
                raise InvalidKeyError("Not a public or private key")

            if isinstance(key_obj.curve, SECP256R1):
                crv = "P-256"
            elif isinstance(key_obj.curve, SECP384R1):
                crv = "P-384"
            elif isinstance(key_obj.curve, SECP521R1):
                crv = "P-521"
            elif isinstance(key_obj.curve, SECP256K1):
                crv = "secp256k1"
            else:
                raise InvalidKeyError(f"Invalid curve: {key_obj.curve}")

            obj: dict[str, Any] = {
                "kty": "EC",
                "crv": crv,
                "x": to_base64url_uint(public_numbers.x).decode(),
                "y": to_base64url_uint(public_numbers.y).decode(),
            }

            if isinstance(key_obj, EllipticCurvePrivateKey):
                obj["d"] = to_base64url_uint(
                    key_obj.private_numbers().private_value
                ).decode()

            if as_dict:
                return obj
            else:
                return json.dumps(obj)

        @staticmethod
        def from_jwk(jwk: str | JWKDict) -> AllowedECKeys:
            try:
                if isinstance(jwk, str):
                    obj = json.loads(jwk)
                elif isinstance(jwk, dict):
                    obj = jwk
                else:
                    raise ValueError
            except ValueError:
                raise InvalidKeyError("Key is not valid JSON")

            if obj.get("kty") != "EC":
                raise InvalidKeyError("Not an Elliptic curve key")

            if "x" not in obj or "y" not in obj:
                raise InvalidKeyError("Not an Elliptic curve key")

            x = base64url_decode(obj.get("x"))
            y = base64url_decode(obj.get("y"))

            curve = obj.get("crv")
            curve_obj: EllipticCurve

            if curve == "P-256":
                if len(x) == len(y) == 32:
                    curve_obj = SECP256R1()
                else:
                    raise InvalidKeyError("Coords should be 32 bytes for curve P-256")
            elif curve == "P-384":
                if len(x) == len(y) == 48:
                    curve_obj = SECP384R1()
                else:
                    raise InvalidKeyError("Coords should be 48 bytes for curve P-384")
            elif curve == "P-521":
                if len(x) == len(y) == 66:
                    curve_obj = SECP521R1()
                else:
                    raise InvalidKeyError("Coords should be 66 bytes for curve P-521")
            elif curve == "secp256k1":
                if len(x) == len(y) == 32:
                    curve_obj = SECP256K1()
                else:
                    raise InvalidKeyError(
                        "Coords should be 32 bytes for curve secp256k1"
                    )
            else:
                raise InvalidKeyError(f"Invalid curve: {curve}")

            public_numbers = EllipticCurvePublicNumbers(
                x=int.from_bytes(x, byteorder="big"),
                y=int.from_bytes(y, byteorder="big"),
                curve=curve_obj,
            )

            if "d" not in obj:
                return public_numbers.public_key()

            d = base64url_decode(obj.get("d"))
            if len(d) != len(x):
                raise InvalidKeyError(
                    "D should be {} bytes for curve {}", len(x), curve
                )

            return EllipticCurvePrivateNumbers(
                int.from_bytes(d, byteorder="big"), public_numbers
            ).private_key()

    class RSAPSSAlgorithm(RSAAlgorithm):
        """
        Performs a signature using RSASSA-PSS with MGF1
        """

        def sign(self, msg: bytes, key: RSAPrivateKey) -> bytes:
            return key.sign(
                msg,
                padding.PSS(
                    mgf=padding.MGF1(self.hash_alg()),
                    salt_length=self.hash_alg().digest_size,
                ),
                self.hash_alg(),
            )

        def verify(self, msg: bytes, key: RSAPublicKey, sig: bytes) -> bool:
            try:
                key.verify(
                    sig,
                    msg,
                    padding.PSS(
                        mgf=padding.MGF1(self.hash_alg()),
                        salt_length=self.hash_alg().digest_size,
                    ),
                    self.hash_alg(),
                )
                return True
            except InvalidSignature:
                return False

    class OKPAlgorithm(Algorithm):
        """
        Performs signing and verification operations using EdDSA

        This class requires ``cryptography>=2.6`` to be installed.
        """

        def __init__(self, **kwargs: Any) -> None:
            pass

        def prepare_key(self, key: AllowedOKPKeys | str | bytes) -> AllowedOKPKeys:
            if isinstance(key, (bytes, str)):
                key_str = key.decode("utf-8") if isinstance(key, bytes) else key
                key_bytes = key.encode("utf-8") if isinstance(key, str) else key

                if "-----BEGIN PUBLIC" in key_str:
                    key = load_pem_public_key(key_bytes)  # type: ignore[assignment]
                elif "-----BEGIN PRIVATE" in key_str:
                    key = load_pem_private_key(key_bytes, password=None)  # type: ignore[assignment]
                elif key_str[0:4] == "ssh-":
                    key = load_ssh_public_key(key_bytes)  # type: ignore[assignment]

            # Explicit check the key to prevent confusing errors from cryptography
            if not isinstance(
                key,
                (Ed25519PrivateKey, Ed25519PublicKey, Ed448PrivateKey, Ed448PublicKey),
            ):
                raise InvalidKeyError(
                    "Expecting a EllipticCurvePrivateKey/EllipticCurvePublicKey. Wrong key provided for EdDSA algorithms"
                )

            return key

        def sign(
            self, msg: str | bytes, key: Ed25519PrivateKey | Ed448PrivateKey
        ) -> bytes:
            """
            Sign a message ``msg`` using the EdDSA private key ``key``
            :param str|bytes msg: Message to sign
            :param Ed25519PrivateKey}Ed448PrivateKey key: A :class:`.Ed25519PrivateKey`
                or :class:`.Ed448PrivateKey` isinstance
            :return bytes signature: The signature, as bytes
            """
            msg_bytes = msg.encode("utf-8") if isinstance(msg, str) else msg
            return key.sign(msg_bytes)

        def verify(
            self, msg: str | bytes, key: AllowedOKPKeys, sig: str | bytes
        ) -> bool:
            """
            Verify a given ``msg`` against a signature ``sig`` using the EdDSA key ``key``

            :param str|bytes sig: EdDSA signature to check ``msg`` against
            :param str|bytes msg: Message to sign
            :param Ed25519PrivateKey|Ed25519PublicKey|Ed448PrivateKey|Ed448PublicKey key:
                A private or public EdDSA key instance
            :return bool verified: True if signature is valid, False if not.
            """
            try:
                msg_bytes = msg.encode("utf-8") if isinstance(msg, str) else msg
                sig_bytes = sig.encode("utf-8") if isinstance(sig, str) else sig

                public_key = (
                    key.public_key()
                    if isinstance(key, (Ed25519PrivateKey, Ed448PrivateKey))
                    else key
                )
                public_key.verify(sig_bytes, msg_bytes)
                return True  # If no exception was raised, the signature is valid.
            except InvalidSignature:
                return False

        @overload
        @staticmethod
        def to_jwk(key, as_dict: Literal[True]) -> JWKDict:
            ...

        @overload
        @staticmethod
        def to_jwk(key, as_dict: Literal[False] = False) -> str:
            ...

        @staticmethod
<<<<<<< HEAD
        def to_jwk(key, as_dict: bool = False) -> Union[JWKDict, str]:
=======
        def to_jwk(key: AllowedOKPKeys) -> str:
>>>>>>> 56b3d563
            if isinstance(key, (Ed25519PublicKey, Ed448PublicKey)):
                x = key.public_bytes(
                    encoding=Encoding.Raw,
                    format=PublicFormat.Raw,
                )
                crv = "Ed25519" if isinstance(key, Ed25519PublicKey) else "Ed448"

                obj = {
                    "x": base64url_encode(force_bytes(x)).decode(),
                    "kty": "OKP",
                    "crv": crv,
                }

                if as_dict:
                    return obj
                else:
                    return json.dumps(obj)

            if isinstance(key, (Ed25519PrivateKey, Ed448PrivateKey)):
                d = key.private_bytes(
                    encoding=Encoding.Raw,
                    format=PrivateFormat.Raw,
                    encryption_algorithm=NoEncryption(),
                )

                x = key.public_key().public_bytes(
                    encoding=Encoding.Raw,
                    format=PublicFormat.Raw,
                )

                crv = "Ed25519" if isinstance(key, Ed25519PrivateKey) else "Ed448"
                obj = {
                    "x": base64url_encode(force_bytes(x)).decode(),
                    "d": base64url_encode(force_bytes(d)).decode(),
                    "kty": "OKP",
                    "crv": crv,
                }

                if as_dict:
                    return obj
                else:
                    return json.dumps(obj)

            raise InvalidKeyError("Not a public or private key")

        @staticmethod
        def from_jwk(jwk: str | JWKDict) -> AllowedOKPKeys:
            try:
                if isinstance(jwk, str):
                    obj = json.loads(jwk)
                elif isinstance(jwk, dict):
                    obj = jwk
                else:
                    raise ValueError
            except ValueError:
                raise InvalidKeyError("Key is not valid JSON")

            if obj.get("kty") != "OKP":
                raise InvalidKeyError("Not an Octet Key Pair")

            curve = obj.get("crv")
            if curve != "Ed25519" and curve != "Ed448":
                raise InvalidKeyError(f"Invalid curve: {curve}")

            if "x" not in obj:
                raise InvalidKeyError('OKP should have "x" parameter')
            x = base64url_decode(obj.get("x"))

            try:
                if "d" not in obj:
                    if curve == "Ed25519":
                        return Ed25519PublicKey.from_public_bytes(x)
                    return Ed448PublicKey.from_public_bytes(x)
                d = base64url_decode(obj.get("d"))
                if curve == "Ed25519":
                    return Ed25519PrivateKey.from_private_bytes(d)
                return Ed448PrivateKey.from_private_bytes(d)
            except ValueError as err:
                raise InvalidKeyError("Invalid key parameter") from err<|MERGE_RESOLUTION|>--- conflicted
+++ resolved
@@ -4,13 +4,8 @@
 import hmac
 import json
 from abc import ABC, abstractmethod
-<<<<<<< HEAD
-from typing import Any, ClassVar, Dict, Type, Union, overload
-
+from typing import TYPE_CHECKING, Any, ClassVar, NoReturn, cast, Union, overload
 from typing_extensions import Literal
-=======
-from typing import TYPE_CHECKING, Any, ClassVar, NoReturn, cast
->>>>>>> 56b3d563
 
 from .exceptions import InvalidKeyError
 from .types import HashlibHash, JWKDict
@@ -199,16 +194,12 @@
     @overload
     @staticmethod
     @abstractmethod
-<<<<<<< HEAD
     def to_jwk(key_obj, as_dict: Literal[False] = False) -> str:
         ...
 
     @staticmethod
     @abstractmethod
     def to_jwk(key_obj, as_dict: bool = False) -> Union[JWKDict, str]:
-=======
-    def to_jwk(key_obj) -> str:
->>>>>>> 56b3d563
         """
         Serializes a given key into a JWK
         """
@@ -242,22 +233,8 @@
     def verify(self, msg: bytes, key: None, sig: bytes) -> bool:
         return False
 
-    @overload
-    @staticmethod
-    def to_jwk(key_obj, as_dict: Literal[True]) -> JWKDict:
-        ...
-
-    @overload
-    @staticmethod
-    def to_jwk(key_obj, as_dict: Literal[False] = False) -> str:
-        ...
-
-    @staticmethod
-<<<<<<< HEAD
-    def to_jwk(key_obj, as_dict: bool = False) -> Union[JWKDict, str]:
-=======
+    @staticmethod
     def to_jwk(key_obj: Any) -> NoReturn:
->>>>>>> 56b3d563
         raise NotImplementedError()
 
     @staticmethod
@@ -291,17 +268,16 @@
 
     @overload
     @staticmethod
-<<<<<<< HEAD
-    def to_jwk(key_obj, as_dict: Literal[True]) -> JWKDict:
+    def to_jwk(key_obj: str | bytes, as_dict: Literal[True]) -> JWKDict:
         ...
 
     @overload
     @staticmethod
-    def to_jwk(key_obj, as_dict: Literal[False] = False) -> str:
+    def to_jwk(key_obj: str | bytes, as_dict: Literal[False] = False) -> str:
         ...
 
     @staticmethod
-    def to_jwk(key_obj, as_dict: bool = False) -> Union[JWKDict, str]:
+    def to_jwk(key_obj: str | bytes, as_dict: bool = False) -> Union[JWKDict, str]:
         jwk = {
             "k": base64url_encode(force_bytes(key_obj)).decode(),
             "kty": "oct",
@@ -311,15 +287,6 @@
             return jwk
         else:
             return json.dumps(jwk)
-=======
-    def to_jwk(key_obj: str | bytes) -> str:
-        return json.dumps(
-            {
-                "k": base64url_encode(force_bytes(key_obj)).decode(),
-                "kty": "oct",
-            }
-        )
->>>>>>> 56b3d563
 
     @staticmethod
     def from_jwk(jwk: str | JWKDict) -> bytes:
@@ -381,22 +348,19 @@
 
         @overload
         @staticmethod
-        def to_jwk(key_obj, as_dict: Literal[True]) -> JWKDict:
+        def to_jwk(key_obj: AllowedRSAKeys, as_dict: Literal[True]) -> JWKDict:
             ...
 
         @overload
         @staticmethod
-        def to_jwk(key_obj, as_dict: Literal[False] = False) -> str:
+        def to_jwk(key_obj: AllowedRSAKeys, as_dict: Literal[False] = False) -> str:
             ...
 
         @staticmethod
-<<<<<<< HEAD
-        def to_jwk(key_obj, as_dict: bool = False) -> Union[JWKDict, str]:
-            obj = None
-=======
-        def to_jwk(key_obj: AllowedRSAKeys) -> str:
+        def to_jwk(
+            key_obj: AllowedRSAKeys, as_dict: bool = False
+        ) -> Union[JWKDict, str]:
             obj: dict[str, Any] | None = None
->>>>>>> 56b3d563
 
             if hasattr(key_obj, "private_numbers"):
                 # Private key
@@ -582,20 +546,18 @@
 
         @overload
         @staticmethod
-        def to_jwk(key_obj, as_dict: Literal[True]) -> JWKDict:
+        def to_jwk(key_obj: AllowedECKeys, as_dict: Literal[True]) -> JWKDict:
             ...
 
         @overload
         @staticmethod
-        def to_jwk(key_obj, as_dict: Literal[False] = False) -> str:
+        def to_jwk(key_obj: AllowedECKeys, as_dict: Literal[False] = False) -> str:
             ...
 
         @staticmethod
-<<<<<<< HEAD
-        def to_jwk(key_obj, as_dict: bool = False) -> Union[JWKDict, str]:
-=======
-        def to_jwk(key_obj: AllowedECKeys) -> str:
->>>>>>> 56b3d563
+        def to_jwk(
+            key_obj: AllowedECKeys, as_dict: bool = False
+        ) -> Union[JWKDict, str]:
             if isinstance(key_obj, EllipticCurvePrivateKey):
                 public_numbers = key_obj.public_key().public_numbers()
             elif isinstance(key_obj, EllipticCurvePublicKey):
@@ -803,20 +765,16 @@
 
         @overload
         @staticmethod
-        def to_jwk(key, as_dict: Literal[True]) -> JWKDict:
+        def to_jwk(key: AllowedOKPKeys, as_dict: Literal[True]) -> JWKDict:
             ...
 
         @overload
         @staticmethod
-        def to_jwk(key, as_dict: Literal[False] = False) -> str:
+        def to_jwk(key: AllowedOKPKeys, as_dict: Literal[False] = False) -> str:
             ...
 
         @staticmethod
-<<<<<<< HEAD
-        def to_jwk(key, as_dict: bool = False) -> Union[JWKDict, str]:
-=======
-        def to_jwk(key: AllowedOKPKeys) -> str:
->>>>>>> 56b3d563
+        def to_jwk(key: AllowedOKPKeys, as_dict: bool = False) -> Union[JWKDict, str]:
             if isinstance(key, (Ed25519PublicKey, Ed448PublicKey)):
                 x = key.public_bytes(
                     encoding=Encoding.Raw,
