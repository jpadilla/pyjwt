repos:
  - repo: https://github.com/psf/black
    rev: 24.8.0
    hooks:
      - id: black
        args: ["--target-version=py38"]

  - repo: https://github.com/asottile/blacken-docs
    rev: 1.17.0
    hooks:
      - id: blacken-docs
        args: ["--target-version=py38"]

  - repo: https://github.com/PyCQA/isort
    rev: 5.13.2
    hooks:
      - id: isort

  - repo: https://github.com/pre-commit/pre-commit-hooks
    rev: v4.6.0
    hooks:
      - id: trailing-whitespace
      - id: end-of-file-fixer
      - id: debug-statements

  - repo: https://github.com/mgedmin/check-manifest
    rev: "0.49"
    hooks:
      - id: check-manifest
        args: [--no-build-isolation]

  - repo: https://github.com/pre-commit/mirrors-mypy
    rev: "v1.11.2"
    hooks:
      - id: mypy
        additional_dependencies: [cryptography>=3.4.0]

<<<<<<< HEAD
  - repo: https://github.com/astral-sh/ruff-pre-commit
    # Ruff version.
    rev: v0.6.9
    hooks:
      # Run the linter.
      - id: ruff
        args: [ --fix ]
      # Run the formatter.
      - id: ruff-format

=======
>>>>>>> 8910f56b
  - repo: https://github.com/abravalheri/validate-pyproject
    rev: "v0.20.2"
    hooks:
      - id: validate-pyproject

  - repo: https://github.com/kieran-ryan/pyprojectsort
    rev: "v0.3.0"
    hooks:
      - id: pyprojectsort

  - repo: https://github.com/python-jsonschema/check-jsonschema
    rev: "0.29.3"
    hooks:
      - id: check-github-workflows
      - id: check-readthedocs

  - repo: https://github.com/regebro/pyroma
    rev: "4.2"
    hooks:
<<<<<<< HEAD
      - id: pyroma
=======
      - id: pyroma

...
>>>>>>> 8910f56b
<|MERGE_RESOLUTION|>--- conflicted
+++ resolved
@@ -35,19 +35,6 @@
       - id: mypy
         additional_dependencies: [cryptography>=3.4.0]
 
-<<<<<<< HEAD
-  - repo: https://github.com/astral-sh/ruff-pre-commit
-    # Ruff version.
-    rev: v0.6.9
-    hooks:
-      # Run the linter.
-      - id: ruff
-        args: [ --fix ]
-      # Run the formatter.
-      - id: ruff-format
-
-=======
->>>>>>> 8910f56b
   - repo: https://github.com/abravalheri/validate-pyproject
     rev: "v0.20.2"
     hooks:
@@ -67,10 +54,4 @@
   - repo: https://github.com/regebro/pyroma
     rev: "4.2"
     hooks:
-<<<<<<< HEAD
-      - id: pyroma
-=======
-      - id: pyroma
-
-...
->>>>>>> 8910f56b
+      - id: pyroma