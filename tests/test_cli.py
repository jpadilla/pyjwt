--- conflicted
+++ resolved
@@ -67,16 +67,7 @@
         assert "There was an error decoding the token" in str(excinfo.value)
 
     def test_decode_payload_terminal_tty(self, monkeypatch):
-<<<<<<< HEAD
-        encode_args = [
-            '--key=secret-key',
-            '--header={"alg":"HS256"}',
-            'encode',
-            'name=hello-world',
-        ]
-=======
-        encode_args = ["--key=secret-key", "encode", "name=hello-world"]
->>>>>>> 11ac8947
+        encode_args = ["--key=secret-key", "--header={\"alg\":\"HS256\"}", "encode", "name=hello-world"]
         parser = build_argparser()
         parsed_encode_args = parser.parse_args(encode_args)
         token = encode_payload(parsed_encode_args)
@@ -99,42 +90,25 @@
 
         with pytest.raises(IOError) as excinfo:
             decode_payload(args)
-<<<<<<< HEAD
-            assert 'Cannot read from stdin: terminal not a TTY' \
-                in str(excinfo.value)
-
-    @pytest.mark.parametrize('key,header,name,job,exp,verify', [
-        ('1234', '{}', 'Vader', 'Sith', None, None),
-        ('4567', '{"typ":"test"}', 'Anakin', 'Jedi', '+1', None),
-        ('4321', '', 'Padme', 'Queen', '4070926800', 'true'),
-    ])
-    def test_encode_decode(self, key, header, name, job, exp, verify):
-        encode_args = [
-            '--key={0}'.format(key),
-            '--header={0}'.format(header),
-            'encode',
-            'name={0}'.format(name),
-            'job={0}'.format(job),
-=======
             assert "Cannot read from stdin: terminal not a TTY" in str(
                 excinfo.value
             )
 
     @pytest.mark.parametrize(
-        "key,name,job,exp,verify",
+        "key,header,name,job,exp,verify",
         [
-            ("1234", "Vader", "Sith", None, None),
-            ("4567", "Anakin", "Jedi", "+1", None),
-            ("4321", "Padme", "Queen", "4070926800", "true"),
+            ("1234", "{}", "Vader", "Sith", None, None),
+            ("4567", "{\"typ\":\"test\"}", "Anakin", "Jedi", "+1", None),
+            ("4321", "", "Padme", "Queen", "4070926800", "true"),
         ],
     )
-    def test_encode_decode(self, key, name, job, exp, verify):
+    def test_encode_decode(self, key, header, name, job, exp, verify):
         encode_args = [
             "--key={0}".format(key),
+            "--header={0}".format(header),
             "encode",
             "name={0}".format(name),
             "job={0}".format(job),
->>>>>>> 11ac8947
         ]
         if exp:
             encode_args.append("exp={0}".format(exp))
