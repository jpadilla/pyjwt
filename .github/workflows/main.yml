--- conflicted
+++ resolved
@@ -18,12 +18,9 @@
     strategy:
       matrix:
         platform: ["ubuntu-latest", "windows-latest"]
-<<<<<<< HEAD
-        python-version: ["3.7", "3.8", "3.9", "3.10"]
-=======
-        python-version: ["3.6", "3.7", "3.8", "3.9", "3.10",
+
+        python-version: ["3.7", "3.8", "3.9", "3.10",
                          "3.11.0-beta - 3.11", "pypy-3.8", "pypy-3.9"]
->>>>>>> 8215bf8f
 
     steps:
       - uses: "actions/checkout@v3"
